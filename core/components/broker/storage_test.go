// Copyright © 2015 The Things Network
// Use of this source code is governed by the MIT license that can be found in the LICENSE file.

package broker

import (
	"os"
	"path"
	"testing"

	. "github.com/TheThingsNetwork/ttn/core"
	. "github.com/TheThingsNetwork/ttn/core/mocks"
	"github.com/TheThingsNetwork/ttn/utils/errors"
	. "github.com/TheThingsNetwork/ttn/utils/errors/checks"
	"github.com/TheThingsNetwork/ttn/utils/pointer"
	. "github.com/TheThingsNetwork/ttn/utils/testing"
)

const storageDB = "TestBrokerStorage.db"

<<<<<<< HEAD
func TestStorage(t *testing.T) {
	storageDB := path.Join(os.TempDir(), storageDB)

=======
func TestStorageDevice(t *testing.T) {
>>>>>>> 55a96d5e
	defer func() {
		os.Remove(storageDB)
	}()

	// -------------------

	{
		Desc(t, "Create a new storage")
		db, err := NewStorage(storageDB)
		CheckErrors(t, nil, err)
		err = db.Close()
		CheckErrors(t, nil, err)
	}

	// -------------------

	{
		Desc(t, "Store then lookup a registration")

		// Build
		db, _ := NewStorage(storageDB)
		r := NewMockBRegistration()

		// Operate
		err := db.StoreDevice(r)
		CheckErrors(t, nil, err)
		entries, err := db.LookupDevices(r.DevEUI())

		// Expectations
		want := []devEntry{
			{
				AppEUI:    r.AppEUI(),
				DevEUI:    r.DevEUI(),
				NwkSKey:   r.NwkSKey(),
				Recipient: r.RawRecipient(),
			},
		}

		// Check
		CheckErrors(t, nil, err)
		CheckDevEntries(t, want, entries)
		_ = db.Close()
	}

	// -------------------

	{
		Desc(t, "Store entries with same DevEUI")

		// Build
		db, _ := NewStorage(storageDB)
		r := NewMockBRegistration()
		r.OutDevEUI[0] = 34

		// Operate
		err := db.StoreDevice(r)
		CheckErrors(t, nil, err)
		err = db.StoreDevice(r)
		CheckErrors(t, nil, err)
		entries, err := db.LookupDevices(r.DevEUI())

		// Expectations
		want := []devEntry{
			{
				AppEUI:    r.AppEUI(),
				DevEUI:    r.DevEUI(),
				NwkSKey:   r.NwkSKey(),
				Recipient: r.RawRecipient(),
			},
			{
				AppEUI:    r.AppEUI(),
				DevEUI:    r.DevEUI(),
				NwkSKey:   r.NwkSKey(),
				Recipient: r.RawRecipient(),
			},
		}

		// Check
		CheckErrors(t, nil, err)
		CheckDevEntries(t, want, entries)
		_ = db.Close()
	}

	// -------------------

	{
		Desc(t, "Lookup non-existing entry")

		// Build
		db, _ := NewStorage(storageDB)
		devEUI := NewMockBRegistration().DevEUI()
		devEUI[1] = 98

		// Operate
		entries, err := db.LookupDevices(devEUI)

		// Checks
		CheckErrors(t, pointer.String(string(errors.Behavioural)), err)
		CheckDevEntries(t, nil, entries)
		_ = db.Close()
	}

	// -------------------

	{
		Desc(t, "Store on a closed database")

		// Build
		db, _ := NewStorage(storageDB)
		_ = db.Close()
		r := NewMockBRegistration()
		r.OutDevEUI[5] = 9

		// Operate
		err := db.StoreDevice(r)

		// Checks
		CheckErrors(t, pointer.String(string(errors.Operational)), err)
	}

	// -------------------

	{
		Desc(t, "Lookup on a closed database")

		// Build
		db, _ := NewStorage(storageDB)
		_ = db.Close()
		devEUI := NewMockBRegistration().DevEUI()

		// Operate
		entries, err := db.LookupDevices(devEUI)

		// Checks
		CheckErrors(t, pointer.String(string(errors.Operational)), err)
		CheckDevEntries(t, nil, entries)
	}

	// -------------------

	{
		Desc(t, "Store an invalid recipient")

		// Build
		db, _ := NewStorage(storageDB)
		r := NewMockBRegistration()
		r.OutDevEUI[7] = 99
		r.OutRecipient.(*MockRecipient).Failures["MarshalBinary"] = errors.New(errors.Structural, "Mock Error: MarshalBinary")

		// Operate & Check
		err := db.StoreDevice(r)
		CheckErrors(t, pointer.String(string(errors.Structural)), err)
		entries, err := db.LookupDevices(r.DevEUI())
		CheckErrors(t, pointer.String(string(errors.Behavioural)), err)
		CheckDevEntries(t, nil, entries)

		_ = db.Close()
	}
}

func TestStorageApplication(t *testing.T) {
	defer func() {
		os.Remove(storageDB)
	}()

	// -------------------

	{
		Desc(t, "Create a new storage")
		db, err := NewStorage(storageDB)
		CheckErrors(t, nil, err)
		err = db.Close()
		CheckErrors(t, nil, err)
	}

	// -------------------

	{
		Desc(t, "Store then lookup a registration")

		// Build
		db, _ := NewStorage(storageDB)
		r := NewMockARegistration()

		// Operate
		err := db.StoreApplication(r)
		CheckErrors(t, nil, err)
		entry, err := db.LookupApplication(r.AppEUI())

		// Expectations
		want := appEntry{
			AppEUI:    r.AppEUI(),
			Recipient: r.RawRecipient(),
		}

		// Check
		CheckErrors(t, nil, err)
		CheckAppEntries(t, want, entry)
		_ = db.Close()
	}

	// -------------------

	{
		Desc(t, "Store entries with same AppEUI")

		// Build
		db, _ := NewStorage(storageDB)
		r1 := NewMockARegistration()
		r1.OutAppEUI[0] = 34
		r2 := NewMockARegistration()
		r2.OutAppEUI[0] = 34
		r2.OutRecipient = NewMockRecipient()
		r2.OutRecipient.(*MockRecipient).OutMarshalBinary = []byte{88, 99, 77, 66}

		// Operate
		err := db.StoreApplication(r1)
		CheckErrors(t, nil, err)
		err = db.StoreApplication(r2)
		CheckErrors(t, nil, err)
		entry, err := db.LookupApplication(r1.AppEUI())

		// Expectations
		want := appEntry{
			AppEUI:    r2.AppEUI(),
			Recipient: r2.RawRecipient(),
		}

		// Check
		CheckErrors(t, nil, err)
		CheckAppEntries(t, want, entry)
		_ = db.Close()
	}

	// -------------------

	{
		Desc(t, "Lookup non-existing entry")

		// Build
		db, _ := NewStorage(storageDB)
		appEUI := NewMockARegistration().AppEUI()
		appEUI[1] = 98

		// Operate
		entry, err := db.LookupApplication(appEUI)

		// Checks
		CheckErrors(t, pointer.String(string(errors.Behavioural)), err)
		CheckAppEntries(t, appEntry{}, entry)
		_ = db.Close()
	}

	// -------------------

	{
		Desc(t, "Store on a closed database")

		// Build
		db, _ := NewStorage(storageDB)
		_ = db.Close()
		r := NewMockARegistration()
		r.OutAppEUI[5] = 9

		// Operate
		err := db.StoreApplication(r)

		// Checks
		CheckErrors(t, pointer.String(string(errors.Operational)), err)
	}

	// -------------------

	{
		Desc(t, "Lookup on a closed database")

		// Build
		db, _ := NewStorage(storageDB)
		_ = db.Close()
		appEUI := NewMockARegistration().AppEUI()

		// Operate
		entry, err := db.LookupApplication(appEUI)

		// Checks
		CheckErrors(t, pointer.String(string(errors.Operational)), err)
		CheckAppEntries(t, appEntry{}, entry)
	}

	// -------------------

	{
		Desc(t, "Store an invalid recipient")

		// Build
		db, _ := NewStorage(storageDB)
		r := NewMockARegistration()
		r.OutAppEUI[7] = 99
		r.OutRecipient.(*MockRecipient).Failures["MarshalBinary"] = errors.New(errors.Structural, "Mock Error: MarshalBinary")

		// Operate & Check
		err := db.StoreApplication(r)
		CheckErrors(t, pointer.String(string(errors.Structural)), err)
		entry, err := db.LookupApplication(r.AppEUI())
		CheckErrors(t, pointer.String(string(errors.Behavioural)), err)
		CheckAppEntries(t, appEntry{}, entry)

		_ = db.Close()
	}
}<|MERGE_RESOLUTION|>--- conflicted
+++ resolved
@@ -18,13 +18,8 @@
 
 const storageDB = "TestBrokerStorage.db"
 
-<<<<<<< HEAD
-func TestStorage(t *testing.T) {
+func TestStorageDevice(t *testing.T) {
 	storageDB := path.Join(os.TempDir(), storageDB)
-
-=======
-func TestStorageDevice(t *testing.T) {
->>>>>>> 55a96d5e
 	defer func() {
 		os.Remove(storageDB)
 	}()
