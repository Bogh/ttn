// Copyright © 2015 The Things Network
// Use of this source code is governed by the MIT license that can be found in the LICENSE file.

package gateway

import (
	"fmt"
	"io"
	"time"

	"github.com/TheThingsNetwork/ttn/semtech"
	"github.com/TheThingsNetwork/ttn/utils/log"
	"github.com/TheThingsNetwork/ttn/utils/pointer"
)

type Forwarder struct {
	Id       [8]byte // Gateway's Identifier
	Logger   log.Logger
	alti     int                  // GPS altitude in RX meters
	upnb     uint                 // Number of upstream datagrams sent
	ackn     uint                 // Number of upstream datagrams that were acknowledged
	dwnb     uint                 // Number of downlink datagrams received
	lati     float64              // GPS latitude, North is +
	long     float64              // GPS longitude, East is +
	rxfw     uint                 // Number of radio packets forwarded
	rxnb     uint                 // Number of radio packets received
	adapters []io.ReadWriteCloser // List of downlink adapters
	packets  []semtech.Packet     // Downlink packets received
	acks     map[[4]byte]uint     // adapterIndex | packet.Identifier | packet.Token
	commands chan command         // Concurrent access on gateway stats
	quit     chan error           // Adapter which loses connection spit here
}

type commandName string
type command struct {
	name commandName
	data interface{}
}

const (
	cmd_ACK     commandName = "Acknowledged"
	cmd_EMIT    commandName = "Emitted"
	cmd_RECVUP  commandName = "Radio Packet Received"
	cmd_RECVDWN commandName = "Dowlink Datagram Received"
	cmd_FWD     commandName = "Forwarded"
	cmd_FLUSH   commandName = "Flush"
	cmd_STATS   commandName = "Stats"
)

// NewForwarder create a forwarder instance bound to a set of routers.
func NewForwarder(id [8]byte, adapters ...io.ReadWriteCloser) (*Forwarder, error) {
	if len(adapters) == 0 {
		return nil, fmt.Errorf("At least one adapter must be supplied")
	}

	if len(adapters) > 255 { // cf fwd.acks
		return nil, fmt.Errorf("Cannot connect more than 255 adapters")
	}

	fwd := &Forwarder{
		Logger:   log.DebugLogger{Tag: "Forwarder"},
		Id:       id,
		alti:     120,
		lati:     53.3702,
		long:     4.8952,
		adapters: adapters,
		packets:  make([]semtech.Packet, 0),
		acks:     make(map[[4]byte]uint),
		commands: make(chan command),
		quit:     make(chan error, len(adapters)),
	}

	go fwd.handleCommands()

	// Star listening to each adapter Read() method
	for i, adapter := range fwd.adapters {
		go fwd.listenAdapter(adapter, i)
	}

	return fwd, nil
}

// log wraps the Logger.log method, this is nothing more than a shortcut
func (fwd Forwarder) logf(format string, a ...interface{}) {
	fwd.Logger.Logf(format, a...) // NOTE: concurrent-safe ?
}

// listenAdapter listen to incoming datagrams from an adapter. Non-valid packets are ignored.
func (fwd Forwarder) listenAdapter(adapter io.ReadWriteCloser, index int) {
	for {
		buf := make([]byte, 1024)
		n, err := adapter.Read(buf)
		fwd.logf("%d bytes received by adapter\n", n)
		if err != nil {
			fwd.logf("Error: %+v", err)
			fwd.quit <- err
			return // Connection lost / closed
		}
<<<<<<< HEAD
		fwd.logf("Forwarder unmarshals datagram %x\n", buf[:n])
		packet, err := semtech.Unmarshal(buf[:n])
		if err != nil {
			fwd.logf("Error: %+v", err)
=======
		fwd.log("Forwarder unmarshals datagram %x\n", buf[:n])
		packet := new(semtech.Packet)
		if err = packet.UnmarshalBinary(buf[:n]); err != nil {
			fwd.log("Error: %+v", err)
>>>>>>> 8726e9ed
			continue
		}

		switch packet.Identifier {
		case semtech.PUSH_ACK, semtech.PULL_ACK:
			fwd.commands <- command{cmd_ACK, ackToken(index, *packet)}
		case semtech.PULL_RESP:
			fwd.commands <- command{cmd_RECVDWN, packet}
		default:
			fwd.logf("Forwarder ignores contingent packet %+v\n", packet)
		}
	}
}

// handleCommands acts as a monitor between all goroutines that attempt to modify the forwarder
// attributes. All sensitive operations are done by commands sent through an appropriate channel.
// This method consumes commands from the channel until it's closed.
func (fwd *Forwarder) handleCommands() {
	for cmd := range fwd.commands {
		fwd.logf("Fowarder executes command: %v\n", cmd.name)

		switch cmd.name {
		case cmd_ACK:
			token := cmd.data.([4]byte)
			if fwd.acks[token] > 0 {
				fwd.acks[token] -= 1
				fwd.ackn += 1
			}
		case cmd_FWD:
			fwd.rxfw += 1
		case cmd_EMIT:
			token := cmd.data.([4]byte)
			fwd.acks[token] += 1
			fwd.upnb += 1
		case cmd_RECVUP:
			fwd.rxnb += 1
		case cmd_RECVDWN:
			fwd.dwnb += 1
			fwd.packets = append(fwd.packets, *cmd.data.(*semtech.Packet))
		case cmd_FLUSH:
			cmd.data.(chan []semtech.Packet) <- fwd.packets
			fwd.packets = make([]semtech.Packet, 0)
		case cmd_STATS:
			var ackr float64
			if fwd.upnb > 0 {
				ackr = float64(fwd.ackn) / float64(fwd.upnb)
			}
			cmd.data.(chan semtech.Stat) <- semtech.Stat{
				Ackr: &ackr,
				Alti: pointer.Int(fwd.alti),
				Dwnb: pointer.Uint(fwd.dwnb),
				Lati: pointer.Float64(fwd.lati),
				Long: pointer.Float64(fwd.long),
				Rxfw: pointer.Uint(fwd.rxfw),
				Rxnb: pointer.Uint(fwd.rxnb),
				Rxok: pointer.Uint(fwd.rxnb),
				Time: pointer.Time(time.Now()),
				Txnb: pointer.Uint(0),
			}
		}
	}
}

// Forward dispatch a packet to all connected routers.
func (fwd Forwarder) Forward(packet semtech.Packet) error {
	fwd.commands <- command{cmd_RECVUP, nil}
	if packet.Identifier != semtech.PUSH_DATA {
		return fmt.Errorf("Unable to forward with identifier %x", packet.Identifier)
	}

	raw, err := packet.MarshalBinary()
	if err != nil {
		return err
	}

	for i, adapter := range fwd.adapters {
		n, err := adapter.Write(raw)
		if err != nil {
			return err
		}
		if n < len(raw) {
			return fmt.Errorf("Packet was too long")
		}
		fwd.commands <- command{cmd_EMIT, ackToken(i, packet)}
	}

	fwd.commands <- command{cmd_FWD, nil}
	return nil
}

// Flush spits out all downlink packet received by the forwarder since the last flush.
func (fwd Forwarder) Flush() []semtech.Packet {
	chpkt := make(chan []semtech.Packet)
	fwd.commands <- command{cmd_FLUSH, chpkt}
	return <-chpkt
}

// Stats computes and return the forwarder statistics since it was created
func (fwd Forwarder) Stats() semtech.Stat {
	chstats := make(chan semtech.Stat)
	fwd.commands <- command{cmd_STATS, chstats}
	return <-chstats
}

// Stop terminate the forwarder activity. Closing all routers connections
func (fwd Forwarder) Stop() error {
	var errors []error

	// Close the uplink adapters
	for _, adapter := range fwd.adapters {
		err := adapter.Close()
		if err != nil {
			errors = append(errors, err)
		}
	}

	// Wait for each adapter to terminate
	for range fwd.adapters {
		<-fwd.quit
	}

	close(fwd.commands)

	if len(errors) > 0 {
		return fmt.Errorf("Unable to stop the forwarder: %+v", errors)
	}
	return nil
}<|MERGE_RESOLUTION|>--- conflicted
+++ resolved
@@ -96,17 +96,10 @@
 			fwd.quit <- err
 			return // Connection lost / closed
 		}
-<<<<<<< HEAD
 		fwd.logf("Forwarder unmarshals datagram %x\n", buf[:n])
-		packet, err := semtech.Unmarshal(buf[:n])
-		if err != nil {
-			fwd.logf("Error: %+v", err)
-=======
-		fwd.log("Forwarder unmarshals datagram %x\n", buf[:n])
 		packet := new(semtech.Packet)
 		if err = packet.UnmarshalBinary(buf[:n]); err != nil {
-			fwd.log("Error: %+v", err)
->>>>>>> 8726e9ed
+			fwd.logf("Error: %+v", err)
 			continue
 		}
 
